"""
Tests for bitarray

Author: Ilan Schnell
"""
import os
import sys
import unittest
import tempfile
import shutil
from random import randint

is_py3k = bool(sys.version_info[0] == 3)

# imports needed inside tests
import copy
import pickle
import itertools

try:
    import shelve, hashlib
except ImportError:
    shelve = hashlib = None

if is_py3k:
    from io import StringIO
    unicode = str
else:
    from cStringIO import StringIO


from bitarray import (bitarray, frozenbitarray,
                      bitdiff, bits2bytes, __version__)


tests = []


def slicelen(s, length):
    assert isinstance(s, slice)
    start, stop, step = s.indices(length)
    slicelength = (stop - start + (1 if step < 0 else -1)) // step + 1
    if slicelength < 0:
        slicelength = 0
    return slicelength


class Util(object):

    def randombitarrays(self, start=1):
        for n in list(range(start, 25)) + [randint(1000, 2000)]:
            a = bitarray(endian=['little', 'big'][randint(0, 1)])
            a.frombytes(os.urandom(bits2bytes(n)))
            del a[n:]
            yield a

    def randomlists(self):
        for n in list(range(25)) + [randint(1000, 2000)]:
            yield [bool(randint(0, 1)) for d in range(n)]

    def rndsliceidx(self, length):
        if randint(0, 1):
            return None
        else:
            return randint(-length-5, length+5)

    def check_obj(self, a):
        self.assertEqual(repr(type(a)), "<class 'bitarray.bitarray'>")
        unused = 8 * a.buffer_info()[1] - len(a)
        self.assertTrue(0 <= unused < 8)
        self.assertEqual(unused, a.buffer_info()[3])

    def assertEQUAL(self, a, b):
        self.assertEqual(a, b)
        self.assertEqual(a.endian(), b.endian())
        self.check_obj(a)
        self.check_obj(b)

    def assertStopIteration(self, it):
        if is_py3k:
            return
        self.assertRaises(StopIteration, it.next)

    if sys.version_info[:2] == (2, 6):
        def assertIsInstance(self, o, t):
            self.assertTrue(isinstance(o, t))

# ---------------------------------------------------------------------------

class TestsModuleFunctions(unittest.TestCase, Util):

    def test_bitdiff(self):
        a = bitarray('0011')
        b = bitarray('0101')
        self.assertEqual(bitdiff(a, b), 2)
        self.assertRaises(TypeError, bitdiff, a, '')
        self.assertRaises(TypeError, bitdiff, '1', b)
        self.assertRaises(TypeError, bitdiff, a, 4)
        b.append(1)
        self.assertRaises(ValueError, bitdiff, a, b)

        for n in list(range(50)) + [randint(1000, 2000)]:
            a = bitarray()
            a.frombytes(os.urandom(bits2bytes(n)))
            del a[n:]
            b = bitarray()
            b.frombytes(os.urandom(bits2bytes(n)))
            del b[n:]
            diff = sum(a[i] ^ b[i] for i in range(n))
            self.assertEqual(bitdiff(a, b), diff)

    def test_bits2bytes(self):
        for arg in ['foo', [], None, {}]:
            self.assertRaises(TypeError, bits2bytes, arg)

        self.assertRaises(TypeError, bits2bytes, 187.0)
        self.assertRaises(TypeError, bits2bytes, -4.0)
        self.assertRaises(TypeError, bits2bytes)
        self.assertRaises(TypeError, bits2bytes, 1, 2)

        self.assertRaises(ValueError, bits2bytes, -1)
        self.assertRaises(ValueError, bits2bytes, -924)

        self.assertEqual(bits2bytes(0), 0)
        for n in range(1, 100):
            self.assertEqual(bits2bytes(n), (n - 1) // 8 + 1)

        for n, m in [(0, 0), (1, 1), (2, 1), (7, 1), (8, 1), (9, 2),
                     (10, 2), (15, 2), (16, 2), (64, 8), (65, 9),
                     (2**31, 2**28), (2**32, 2**29), (2**34, 2**31),
                     (2**34+793, 2**31+100), (2**35-8, 2**32-1),
                     (2**62, 2**59), (2**63-8, 2**60-1)]:
            self.assertEqual(bits2bytes(n), m)


tests.append(TestsModuleFunctions)

# ---------------------------------------------------------------------------

class CreateObjectTests(unittest.TestCase, Util):

    def test_noInitializer(self):
        a = bitarray()
        self.assertEqual(len(a), 0)
        self.assertEqual(a.tolist(), [])
        self.check_obj(a)

    def test_endian1(self):
        a = bitarray(endian='little')
        a.fromstring('A')
        self.assertEqual(a.endian(), 'little')
        self.assertIsInstance(a.endian(), str)
        self.check_obj(a)

        b = bitarray(endian='big')
        b.fromstring('A')
        self.assertEqual(b.endian(), 'big')
        self.assertIsInstance(a.endian(), str)
        self.check_obj(b)

        self.assertEqual(a.tostring(), b.tostring())

    def test_endian2(self):
        a = bitarray(endian='little')
        a.fromstring(' ')
        self.assertEqual(a.endian(), 'little')
        self.check_obj(a)

        b = bitarray(endian='big')
        b.fromstring(' ')
        self.assertEqual(b.endian(), 'big')
        self.check_obj(b)

        self.assertEqual(a.tostring(), b.tostring())

        self.assertRaises(TypeError, bitarray.__new__, bitarray, endian=0)
        self.assertRaises(ValueError, bitarray.__new__, bitarray, endian='')
        self.assertRaises(ValueError, bitarray.__new__,
                          bitarray, endian='foo')

    def test_integers(self):
        for n in range(50):
            a = bitarray(n)
            self.assertEqual(len(a), n)
            self.check_obj(a)

            a = bitarray(int(n))
            self.assertEqual(len(a), n)
            self.check_obj(a)

        self.assertRaises(ValueError, bitarray.__new__, bitarray, -1)
        self.assertRaises(ValueError, bitarray.__new__, bitarray, -924)

    def test_list(self):
        lst = ['foo', None, [1], {}]
        a = bitarray(lst)
        self.assertEqual(a.tolist(), [True, False, True, False])
        self.check_obj(a)

        for n in range(50):
            lst = [bool(randint(0, 1)) for d in range(n)]
            a = bitarray(lst)
            self.assertEqual(a.tolist(), lst)
            self.check_obj(a)

    def test_tuple(self):
        tup = ('', True, [], {1:2})
        a = bitarray(tup)
        self.assertEqual(a.tolist(), [False, True, False, True])
        self.check_obj(a)

        for n in range(50):
            lst = [bool(randint(0, 1)) for d in range(n)]
            a = bitarray(tuple(lst))
            self.assertEqual(a.tolist(), lst)
            self.check_obj(a)

    def test_iter1(self):
        for n in range(50):
            lst = [bool(randint(0, 1)) for d in range(n)]
            a = bitarray(iter(lst))
            self.assertEqual(a.tolist(), lst)
            self.check_obj(a)

    def test_iter2(self):
        for lst in self.randomlists():
            def foo():
                for x in lst:
                    yield x
            a = bitarray(foo())
            self.assertEqual(a, bitarray(lst))
            self.check_obj(a)

    def test_01(self):
        a = bitarray('0010111')
        self.assertEqual(a.tolist(), [0, 0, 1, 0, 1, 1, 1])
        self.check_obj(a)

        for n in range(50):
            lst = [bool(randint(0, 1)) for d in range(n)]
            s = ''.join([['0', '1'][x] for x in lst])
            a = bitarray(s)
            self.assertEqual(a.tolist(), lst)
            self.check_obj(a)

        self.assertRaises(ValueError, bitarray.__new__, bitarray, '01012100')

    def test_rawbytes(self): # this representation is used for pickling
        for s, r in [(b'\x00', ''), (b'\x07\xff', '1'), (b'\x03\xff', '11111'),
                     (b'\x01\x87\xda', '10000111' '1101101')]:
            self.assertEqual(bitarray(s, endian='big'),
                             bitarray(r))

        for i in range(1, 8):
            self.assertRaises(ValueError, bitarray.__new__,
                              bitarray, bytes(bytearray([i])))

    def test_bitarray(self):
        for n in range(10):
            a = bitarray(n)
            b = bitarray(a)
            self.assertFalse(a is b)
            self.assertEQUAL(a, b)

        for end in ('little', 'big'):
            a = bitarray(endian=end)
            c = bitarray(a)
            self.assertEqual(c.endian(), end)
            c = bitarray(a, endian='little')
            self.assertEqual(c.endian(), 'little')
            c = bitarray(a, endian='big')
            self.assertEqual(c.endian(), 'big')


    def test_None(self):
        self.assertEQUAL(bitarray(), bitarray(0))
        self.assertEQUAL(bitarray(), bitarray(None))


    def test_WrongArgs(self):
        self.assertRaises(TypeError, bitarray.__new__, bitarray, 'A', 42, 69)

        self.assertRaises(TypeError, bitarray.__new__, bitarray, Ellipsis)
        self.assertRaises(TypeError, bitarray.__new__, bitarray, slice(0))

        self.assertRaises(TypeError, bitarray.__new__, bitarray, 2.345)
        self.assertRaises(TypeError, bitarray.__new__, bitarray, 4+3j)

        self.assertRaises(TypeError, bitarray.__new__, bitarray, '', 0, 42)
        self.assertRaises(ValueError, bitarray.__new__, bitarray, 0, 'foo')


tests.append(CreateObjectTests)

# ---------------------------------------------------------------------------

class ToObjectsTests(unittest.TestCase, Util):

    def test_numeric(self):
        a = bitarray()
        self.assertRaises(Exception, int, a)
        self.assertRaises(Exception, float, a)
        self.assertRaises(Exception, complex, a)

    def test_list(self):
        for a in self.randombitarrays():
            self.assertEqual(list(a), a.tolist())

    def test_tuple(self):
        for a in self.randombitarrays():
            self.assertEqual(tuple(a), tuple(a.tolist()))


tests.append(ToObjectsTests)

# ---------------------------------------------------------------------------

class MetaDataTests(unittest.TestCase, Util):

    def test_buffer_info1(self):
        a = bitarray('0000111100001', endian='little')
        self.assertEqual(a.buffer_info()[1:4], (2, 'little', 3))

        a = bitarray()
        self.assertRaises(TypeError, a.buffer_info, 42)

        bi = a.buffer_info()
        self.assertIsInstance(bi, tuple)
        self.assertEqual(len(bi), 5)

        self.assertIsInstance(bi[0], int)
        if is_py3k:
            self.assertIsInstance(bi[1], int)
        self.assertIsInstance(bi[2], str)
        self.assertIsInstance(bi[3], int)
        if is_py3k:
            self.assertIsInstance(bi[4], int)

    def test_buffer_info2(self):
        for n in range(50):
            bi = bitarray(n).buffer_info()
            self.assertEqual(bi[1], bits2bytes(n))
            self.assertEqual(bi[3] + n, 8 * bi[1])
            self.assertTrue(bi[4] >= bi[1])

    def test_buffer_info3(self):
        a = bitarray(endian='little')
        self.assertEqual(a.buffer_info()[2], 'little')

        a = bitarray(endian='big')
        self.assertEqual(a.buffer_info()[2], 'big')


    def test_endian(self):
        a = bitarray(endian='little')
        self.assertEqual(a.endian(), 'little')

        a = bitarray(endian='big')
        self.assertEqual(a.endian(), 'big')


    def test_length(self):
        for n in range(100):
            a = bitarray(n)
            self.assertEqual(len(a), n)
            self.assertEqual(a.length(), n)


tests.append(MetaDataTests)

# ---------------------------------------------------------------------------

class SliceTests(unittest.TestCase, Util):

    def test_getitem1(self):
        a = bitarray()
        self.assertRaises(IndexError, a.__getitem__,  0)
        a.append(True)
        self.assertEqual(a[0], True)
        self.assertRaises(IndexError, a.__getitem__,  1)
        self.assertRaises(IndexError, a.__getitem__, -2)
        a.append(False)
        self.assertEqual(a[1], False)
        self.assertRaises(IndexError, a.__getitem__,  2)
        self.assertRaises(IndexError, a.__getitem__, -3)

    def test_getitem2(self):
        a = bitarray('1100010')
        for i, b in enumerate([True, True, False, False, False, True, False]):
            self.assertEqual(a[i], b)
            self.assertEqual(a[i-7], b)
        self.assertRaises(IndexError, a.__getitem__,  7)
        self.assertRaises(IndexError, a.__getitem__, -8)

    def test_getitem3(self):
        a = bitarray('0100000100001')
        self.assertEQUAL(a[:], a)
        self.assertFalse(a[:] is a)
        aa = a.tolist()
        self.assertEQUAL(a[11:2:-3], bitarray(aa[11:2:-3]))
        self.check_obj(a[:])

        self.assertRaises(ValueError, a.__getitem__, slice(None, None, 0))
        self.assertRaises(TypeError, a.__getitem__, (1, 2))

    def test_getitem4(self):
        for a in self.randombitarrays(start=1):
            aa = a.tolist()
            la = len(a)
<<<<<<< HEAD
            if la == 0: continue
            for dum in range(30):
                step = self.rndsliceidx(la)
                if step == 0: step = None
                s = slice(self.rndsliceidx(la),
                          self.rndsliceidx(la), step)
=======
            for dum in range(10):
                step = self.rndsliceidx(la) or None
                s = slice(self.rndsliceidx(la), self.rndsliceidx(la), step)
>>>>>>> 53138d18
                self.assertEQUAL(a[s], bitarray(aa[s], endian=a.endian()))

    def test_setitem1(self):
        a = bitarray([False])
        a[0] = 1
        self.assertEqual(a, bitarray('1'))

        a = bitarray(2)
        a[0] = 0
        a[1] = 1
        self.assertEqual(a, bitarray('01'))
        a[-1] = 0
        a[-2] = 1
        self.assertEqual(a, bitarray('10'))

        self.assertRaises(IndexError, a.__setitem__,  2, True)
        self.assertRaises(IndexError, a.__setitem__, -3, False)

    def test_setitem2(self):
        for a in self.randombitarrays(start=1):
            la = len(a)
            i = randint(0, la - 1)
            aa = a.tolist()
            ida = id(a)
            val = bool(randint(0, 1))
            a[i] = val
            aa[i] = val
            self.assertEqual(a.tolist(), aa)
            self.assertEqual(id(a), ida)
            self.check_obj(a)

            b = bitarray(la)
            b[0:la] = bitarray(a)
            self.assertEqual(a, b)
            self.assertNotEqual(id(a), id(b))

            b = bitarray(la)
            b[:] = bitarray(a)
            self.assertEqual(a, b)
            self.assertNotEqual(id(a), id(b))

            b = bitarray(la)
            b[::-1] = bitarray(a)
            self.assertEqual(a.tolist()[::-1], b.tolist())

    def test_setitem3(self):
        a = bitarray('00000')
        a[0] = 1
        a[-2] = 1
        self.assertEqual(a, bitarray('10010'))
        self.assertRaises(IndexError, a.__setitem__, 5, 'foo')
        self.assertRaises(IndexError, a.__setitem__, -6, 'bar')

    def test_setitem4(self):
        for a in self.randombitarrays(start=1):
            la = len(a)
<<<<<<< HEAD
            if la == 0: continue
            for dum in range(30):
                step = self.rndsliceidx(la)
                if step == 0: step = None
                s = slice(self.rndsliceidx(la),
                          self.rndsliceidx(la), step)
                for b in self.randombitarrays():
                    if len(b) == self.slicelen(s, len(a)) or step is None:
                        c = bitarray(a)
                        d = c
                        c[s] = b
                        self.assert_(c is d)
                        self.check_obj(c)
                        cc = a.tolist()
                        cc[s] = b.tolist()
                        self.assertEqual(c, bitarray(cc))
=======
            for dum in range(10):
                step = self.rndsliceidx(la) or None
                s = slice(self.rndsliceidx(la), self.rndsliceidx(la), step)
                lb = randint(0, 10) if step is None else slicelen(s, la)
                b = bitarray(lb)
                c = bitarray(a)
                c[s] = b
                self.check_obj(c)
                cc = a.tolist()
                cc[s] = b.tolist()
                self.assertEqual(c, bitarray(cc))
>>>>>>> 53138d18

    def test_setslice_to_bitarray(self):
        a = bitarray('11111111' '1111')
        a[2:6] = bitarray('0010')
        self.assertEqual(a, bitarray('11001011' '1111'))
        a.setall(0)
        a[::2] = bitarray('111001')
        self.assertEqual(a, bitarray('10101000' '0010'))
        a.setall(0)
        a[3:] = bitarray('111')
        self.assertEqual(a, bitarray('000111'))
        a = bitarray(12)
        a.setall(0)
        a[1:11:2] = bitarray('11101')
        self.assertEqual(a, bitarray('01010100' '0100'))
        a = bitarray(12)
        a.setall(0)
        a[:-6:-1] = bitarray('10111')
        self.assertEqual(a, bitarray('00000001' '1101'))
        a = bitarray('1111')
        a[3:3] = bitarray('000')  # insert
        self.assertEqual(a, bitarray('1110001'))
        a[2:5] = bitarray()  # remove
        self.assertEqual(a, bitarray('1101'))
        a = bitarray('1111')
        a[1:3] = bitarray('0000')
        self.assertEqual(a, bitarray('100001'))
        a[:] = bitarray('010') # replace all values
        self.assertEqual(a, bitarray('010'))

    def test_setslice_to_bool(self):
        a = bitarray('11111111')
        a[::2] = False
        self.assertEqual(a, bitarray('01010101'))
        a[4::] = True #                   ^^^^
        self.assertEqual(a, bitarray('01011111'))
        a[-2:] = False #                    ^^
        self.assertEqual(a, bitarray('01011100'))
        a[:2:] = True #               ^^
        self.assertEqual(a, bitarray('11011100'))
        a[:] = True #                 ^^^^^^^^
        self.assertEqual(a, bitarray('11111111'))
        a[2:5] = False #                ^^^
        self.assertEqual(a, bitarray('11000111'))
        a[1::3] = False #              ^  ^  ^
        self.assertEqual(a, bitarray('10000110'))
        a[1:6:2] = True #              ^ ^ ^
        self.assertEqual(a, bitarray('11010110'))

    def test_setslice_to_int(self):
        a = bitarray('11111111')
        a[::2] = 0 #  ^ ^ ^ ^
        self.assertEqual(a, bitarray('01010101'))
        a[4::] = 1 #                      ^^^^
        self.assertEqual(a, bitarray('01011111'))
        a.__setitem__(slice(-2, None, None), 0)
        self.assertEqual(a, bitarray('01011100'))
        self.assertRaises(ValueError, a.__setitem__, slice(None, None, 2), 3)
        self.assertRaises(ValueError, a.__setitem__, slice(None, 2, None), -1)

    def test_sieve(self): # Sieve of Eratosthenes
        a = bitarray(50)
        a.setall(1)
        for i in range(2, 8):
            if a[i]:
                a[i*i::i] = 0
        primes = [i for i in range(2, 50) if a[i]]
        self.assertEqual(primes, [2, 3, 5, 7, 11, 13, 17, 19,
                                  23, 29, 31, 37, 41, 43, 47])

    def test_delitem1(self):
        a = bitarray('100110')
        del a[1]
        self.assertEqual(len(a), 5)
        del a[3]
        del a[-2]
        self.assertEqual(a, bitarray('100'))
        self.assertRaises(IndexError, a.__delitem__,  3)
        self.assertRaises(IndexError, a.__delitem__, -4)
        a = bitarray('10101100' '10110')
        del a[3:9] #     ^^^^^   ^
        self.assertEqual(a, bitarray('1010110'))
        del a[::3] #                  ^  ^  ^
        self.assertEqual(a, bitarray('0111'))
        a = bitarray('10101100' '1011011')
        del a[:-9:-2] #          ^ ^ ^ ^
        self.assertEqual(a, bitarray('10101100' '011'))

    def test_delitem2(self):
        for a in self.randombitarrays(start=1):
            la = len(a)
<<<<<<< HEAD
            if la == 0: continue
            for dum in range(30):
                step = self.rndsliceidx(la)
                if step == 0: step = None
                s = slice(self.rndsliceidx(la),
                          self.rndsliceidx(la), step)
=======
            for dum in range(10):
                step = self.rndsliceidx(la) or None
                s = slice(self.rndsliceidx(la), self.rndsliceidx(la), step)
>>>>>>> 53138d18
                c = bitarray(a)
                d = c
                del c[s]
                self.assertTrue(c is d)
                self.check_obj(c)
                cc = a.tolist()
                del cc[s]
                self.assertEQUAL(c, bitarray(cc, endian=c.endian()))


tests.append(SliceTests)

# ---------------------------------------------------------------------------

class MiscTests(unittest.TestCase, Util):

    def test_instancecheck(self):
        a = bitarray('011')
        self.assertIsInstance(a, bitarray)
        self.assertFalse(isinstance(a, str))

    def test_booleanness(self):
        self.assertEqual(bool(bitarray('')), False)
        self.assertEqual(bool(bitarray('0')), True)
        self.assertEqual(bool(bitarray('1')), True)

    def test_to01(self):
        a = bitarray()
        self.assertEqual(a.to01(), '')
        self.assertIsInstance(a.to01(), str)

        a = bitarray('101')
        self.assertEqual(a.to01(), '101')
        self.assertIsInstance(a.to01(), str)

    def test_iterate(self):
        for lst in self.randomlists():
            acc = []
            for b in bitarray(lst):
                acc.append(b)
            self.assertEqual(acc, lst)

    def test_iter1(self):
        it = iter(bitarray('011'))
        self.assertEqual(next(it), False)
        self.assertEqual(next(it), True)
        self.assertEqual(next(it), True)
        self.assertStopIteration(it)

    def test_iter2(self):
        for a in self.randombitarrays():
            aa = a.tolist()
            self.assertEqual(list(a), aa)
            self.assertEqual(list(iter(a)), aa)

    def test_assignment(self):
        a = bitarray('00110111001')
        a[1:3] = a[7:9]
        a[-1:] = a[:1]
        b = bitarray('01010111000')
        self.assertEqual(a, b)

    def test_compare(self):
        for a in self.randombitarrays():
            aa = a.tolist()
            for b in self.randombitarrays():
                bb = b.tolist()
                self.assertEqual(a == b, aa == bb)
                self.assertEqual(a != b, aa != bb)
                self.assertEqual(a <= b, aa <= bb)
                self.assertEqual(a <  b, aa <  bb)
                self.assertEqual(a >= b, aa >= bb)
                self.assertEqual(a >  b, aa >  bb)

    def test_subclassing(self):
        class ExaggeratingBitarray(bitarray):

            def __new__(cls, data, offset):
                return bitarray.__new__(cls, data)

            def __init__(self, data, offset):
                self.offset = offset

            def __getitem__(self, i):
                return bitarray.__getitem__(self, i - self.offset)

        for a in self.randombitarrays(start=1):
            b = ExaggeratingBitarray(a, 1234)
            for i in range(len(a)):
                self.assertEqual(a[i], b[i+1234])

    def test_endianness1(self):
        a = bitarray(endian='little')
        a.frombytes(b'\x01')
        self.assertEqual(a.to01(), '10000000')

        b = bitarray(endian='little')
        b.frombytes(b'\x80')
        self.assertEqual(b.to01(), '00000001')

        c = bitarray(endian='big')
        c.frombytes(b'\x80')
        self.assertEqual(c.to01(), '10000000')

        d = bitarray(endian='big')
        d.frombytes(b'\x01')
        self.assertEqual(d.to01(), '00000001')

        self.assertEqual(a, c)
        self.assertEqual(b, d)

    def test_endianness2(self):
        a = bitarray(8, endian='little')
        a.setall(False)
        a[0] = True
        self.assertEqual(a.tobytes(), b'\x01')
        a[1] = True
        self.assertEqual(a.tobytes(), b'\x03')
        a.frombytes(b' ')
        self.assertEqual(a.tobytes(), b'\x03 ')
        self.assertEqual(a.to01(), '1100000000000100')

    def test_endianness3(self):
        a = bitarray(8, endian='big')
        a.setall(False)
        a[7] = True
        self.assertEqual(a.tobytes(), b'\x01')
        a[6] = True
        self.assertEqual(a.tobytes(), b'\x03')
        a.frombytes(b' ')
        self.assertEqual(a.tobytes(), b'\x03 ')
        self.assertEqual(a.to01(), '0000001100100000')

    def test_endianness4(self):
        a = bitarray('00100000', endian='big')
        self.assertEqual(a.tobytes(), b' ')
        b = bitarray('00000100', endian='little')
        self.assertEqual(b.tobytes(), b' ')
        self.assertNotEqual(a, b)

    def test_endianness5(self):
        a = bitarray('11100000', endian='little')
        b = bitarray(a, endian='big')
        self.assertNotEqual(a, b)
        self.assertEqual(a.tobytes(), b.tobytes())

    def test_pickle(self):
        for v in range(3):
            for a in self.randombitarrays():
                b = pickle.loads(pickle.dumps(a, v))
                self.assertFalse(b is a)
                self.assertEQUAL(a, b)

    def test_overflow(self):
        if tuple.__itemsize__ == 8:
            return

        self.assertRaises(OverflowError, bitarray.__new__,
                          bitarray, 2**34 + 1)

        a = bitarray(10 ** 6)
        self.assertRaises(OverflowError, a.__imul__, 17180)

    def test_unicode1(self):
        a = bitarray(unicode())
        self.assertEqual(a, bitarray())

        a = bitarray(unicode('111001'))
        self.assertEqual(a, bitarray('111001'))

        for a in self.randombitarrays():
            b = bitarray(unicode(a.to01()))
            self.assertEqual(a, b)

    def test_unicode2(self):
        a = bitarray()
        a.extend(unicode())
        self.assertEqual(a, bitarray())

        a = bitarray()
        a.extend(unicode('001011'))
        self.assertEqual(a, bitarray('001011'))

        for a in self.randombitarrays():
            b = bitarray()
            b.extend(unicode(a.to01()))
            self.assertEqual(a, b)

    def test_unhashable(self):
        a = bitarray()
        self.assertRaises(TypeError, hash, a)
        self.assertRaises(TypeError, dict, [(a, 'foo')])

tests.append(MiscTests)

# ---------------------------------------------------------------------------

class SpecialMethodTests(unittest.TestCase, Util):

    def test_all(self):
        a = bitarray()
        self.assertTrue(a.all())
        for s, r in ('0', False), ('1', True), ('01', False):
            self.assertEqual(bitarray(s).all(), r)

        for a in self.randombitarrays():
            self.assertEqual(all(a), a.all())
            self.assertEqual(all(a.tolist()), a.all())

    def test_any(self):
        a = bitarray()
        self.assertFalse(a.any())
        for s, r in ('0', False), ('1', True), ('01', True):
            self.assertEqual(bitarray(s).any(), r)

        for a in self.randombitarrays():
            self.assertEqual(any(a), a.any())
            self.assertEqual(any(a.tolist()), a.any())


    def test_repr(self):
        r = repr(bitarray())
        self.assertEqual(r, "bitarray()")
        self.assertIsInstance(r, str)

        r = repr(bitarray('10111'))
        self.assertEqual(r, "bitarray('10111')")
        self.assertIsInstance(r, str)

        for a in self.randombitarrays():
            b = eval(repr(a))
            self.assertFalse(b is a)
            self.assertEqual(a, b)
            self.check_obj(b)


    def test_copy(self):
        for a in self.randombitarrays():
            b = a.copy()
            self.assertFalse(b is a)
            self.assertEQUAL(a, b)

            b = copy.copy(a)
            self.assertFalse(b is a)
            self.assertEQUAL(a, b)

            b = copy.deepcopy(a)
            self.assertFalse(b is a)
            self.assertEQUAL(a, b)


    def assertReallyEqual(self, a, b):
        # assertEqual first, because it will have a good message if the
        # assertion fails.
        self.assertEqual(a, b)
        self.assertEqual(b, a)
        self.assertTrue(a == b)
        self.assertTrue(b == a)
        self.assertFalse(a != b)
        self.assertFalse(b != a)
        if not is_py3k:
            self.assertEqual(0, cmp(a, b))
            self.assertEqual(0, cmp(b, a))

    def assertReallyNotEqual(self, a, b):
        # assertNotEqual first, because it will have a good message if the
        # assertion fails.
        self.assertNotEqual(a, b)
        self.assertNotEqual(b, a)
        self.assertFalse(a == b)
        self.assertFalse(b == a)
        self.assertTrue(a != b)
        self.assertTrue(b != a)
        if not is_py3k:
            self.assertNotEqual(0, cmp(a, b))
            self.assertNotEqual(0, cmp(b, a))

    def test_equality(self):
        self.assertReallyEqual(bitarray(''), bitarray(''))
        self.assertReallyEqual(bitarray('0'), bitarray('0'))
        self.assertReallyEqual(bitarray('1'), bitarray('1'))

    def test_not_equality(self):
        self.assertReallyNotEqual(bitarray(''), bitarray('1'))
        self.assertReallyNotEqual(bitarray(''), bitarray('0'))
        self.assertReallyNotEqual(bitarray('0'), bitarray('1'))

tests.append(SpecialMethodTests)

# ---------------------------------------------------------------------------

class NumberTests(unittest.TestCase, Util):

    def test_add(self):
        c = bitarray('001') + bitarray('110')
        self.assertEQUAL(c, bitarray('001110'))

        for a in self.randombitarrays():
            aa = a.copy()
            for b in self.randombitarrays():
                bb = b.copy()
                c = a + b
                self.assertEqual(c, bitarray(a.tolist() + b.tolist()))
                self.assertEqual(c.endian(), a.endian())
                self.check_obj(c)

                self.assertEQUAL(a, aa)
                self.assertEQUAL(b, bb)

        a = bitarray()
        self.assertRaises(TypeError, a.__add__, 42)


    def test_iadd(self):
        c = bitarray('001')
        c += bitarray('110')
        self.assertEQUAL(c, bitarray('001110'))

        for a in self.randombitarrays():
            for b in self.randombitarrays():
                c = bitarray(a)
                d = c
                d += b
                self.assertEqual(d, a + b)
                self.assertTrue(c is d)
                self.assertEQUAL(c, d)
                self.assertEqual(d.endian(), a.endian())
                self.check_obj(d)

        a = bitarray()
        self.assertRaises(TypeError, a.__iadd__, 42)


    def test_mul(self):
        c = 0 * bitarray('1001111')
        self.assertEQUAL(c, bitarray())

        c = 3 * bitarray('001')
        self.assertEQUAL(c, bitarray('001001001'))

        c = bitarray('110') * 3
        self.assertEQUAL(c, bitarray('110110110'))

        for a in self.randombitarrays():
            b = a.copy()
            for n in range(-10, 20):
                c = a * n
                self.assertEQUAL(c, bitarray(n * a.tolist(),
                                             endian=a.endian()))
                c = n * a
                self.assertEqual(c, bitarray(n * a.tolist(),
                                             endian=a.endian()))
                self.assertEQUAL(a, b)

        a = bitarray()
        self.assertRaises(TypeError, a.__mul__, None)


    def test_imul(self):
        c = bitarray('1101110011')
        idc = id(c)
        c *= 0
        self.assertEQUAL(c, bitarray())
        self.assertEqual(idc, id(c))

        c = bitarray('110')
        c *= 3
        self.assertEQUAL(c, bitarray('110110110'))

        for a in self.randombitarrays():
            for n in range(-10, 10):
                b = a.copy()
                idb = id(b)
                b *= n
                self.assertEQUAL(b, bitarray(n * a.tolist(),
                                             endian=a.endian()))
                self.assertEqual(idb, id(b))

        a = bitarray()
        self.assertRaises(TypeError, a.__imul__, None)


tests.append(NumberTests)

# ---------------------------------------------------------------------------

class BitwiseTests(unittest.TestCase, Util):

    def test_misc(self):
        for a in self.randombitarrays():
            b = ~a
            c = a & b
            self.assertEqual(c.any(), False)
            self.assertEqual(a, a ^ c)
            d = a ^ b
            self.assertEqual(d.all(), True)
            b &= d
            self.assertEqual(~b, a)

    def test_and(self):
        a = bitarray('11001')
        b = bitarray('10011')
        self.assertEQUAL(a & b, bitarray('10001'))

        b = bitarray('1001')
        self.assertRaises(ValueError, a.__and__, b) # not same length

        self.assertRaises(TypeError, a.__and__, 42)

    def test_iand(self):
        a =  bitarray('110010110')
        ida = id(a)
        a &= bitarray('100110011')
        self.assertEQUAL(a, bitarray('100010010'))
        self.assertEqual(ida, id(a))

    def test_or(self):
        a = bitarray('11001')
        b = bitarray('10011')
        aa = a.copy()
        bb = b.copy()
        self.assertEQUAL(a | b, bitarray('11011'))
        self.assertEQUAL(a, aa)
        self.assertEQUAL(b, bb)

    def test_ior(self):
        a = bitarray('110010110')
        b = bitarray('100110011')
        bb = b.copy()
        a |= b
        self.assertEQUAL(a, bitarray('110110111'))
        self.assertEQUAL(b, bb)

    def test_xor(self):
        a = bitarray('11001')
        b = bitarray('10011')
        self.assertEQUAL(a ^ b, bitarray('01010'))

    def test_ixor(self):
        a =  bitarray('110010110')
        a ^= bitarray('100110011')
        self.assertEQUAL(a, bitarray('010100101'))

    def test_invert(self):
        a = bitarray()
        a.invert()
        self.assertEQUAL(a, bitarray())

        a = bitarray('11011')
        a.invert()
        self.assertEQUAL(a, bitarray('00100'))

        a = bitarray('11011')
        b = ~a
        self.assertEQUAL(b, bitarray('00100'))
        self.assertEQUAL(a, bitarray('11011'))
        self.assertFalse(a is b)

        for a in self.randombitarrays():
            b = bitarray(a)
            b.invert()
            for i in range(len(a)):
                self.assertEqual(b[i], not a[i])
            self.check_obj(b)
            c = ~a
            self.assertEQUAL(c, b)
            self.check_obj(c)


tests.append(BitwiseTests)

# ---------------------------------------------------------------------------

class SequenceTests(unittest.TestCase, Util):

    def test_contains1(self):
        a = bitarray()
        self.assertFalse(False in a)
        self.assertFalse(True in a)
        self.assertTrue(bitarray() in a)
        a.append(True)
        self.assertTrue(True in a)
        self.assertFalse(False in a)
        a = bitarray([False])
        self.assertTrue(False in a)
        self.assertFalse(True in a)
        a.append(True)
        self.assertTrue(0 in a)
        self.assertTrue(1 in a)
        if not is_py3k:
            self.assertTrue(long(0) in a)
            self.assertTrue(long(1) in a)

    def test_contains2(self):
        a = bitarray()
        self.assertEqual(a.__contains__(1), False)
        a.append(1)
        self.assertEqual(a.__contains__(1), True)
        a = bitarray('0011')
        self.assertEqual(a.__contains__(bitarray('01')), True)
        self.assertEqual(a.__contains__(bitarray('10')), False)
        self.assertRaises(TypeError, a.__contains__, 'asdf')
        self.assertRaises(ValueError, a.__contains__, 2)
        self.assertRaises(ValueError, a.__contains__, -1)
        if not is_py3k:
            self.assertRaises(ValueError, a.__contains__, long(2))

    def test_contains3(self):
        for n in range(2, 50):
            a = bitarray(n)
            a.setall(0)
            self.assertTrue(False in a)
            self.assertFalse(True in a)
            a[randint(0, n - 1)] = 1
            self.assertTrue(True in a)
            self.assertTrue(False in a)
            a.setall(1)
            self.assertTrue(True in a)
            self.assertFalse(False in a)
            a[randint(0, n - 1)] = 0
            self.assertTrue(True in a)
            self.assertTrue(False in a)

    def test_contains4(self):
        a = bitarray('011010000001')
        for s, r in [('', True), ('1', True), ('11', True), ('111', False),
                     ('011', True), ('0001', True), ('00011', False)]:
            self.assertEqual(bitarray(s) in a, r)


tests.append(SequenceTests)

# ---------------------------------------------------------------------------

class ExtendTests(unittest.TestCase, Util):

    def test_wrongArgs(self):
        a = bitarray()
        self.assertRaises(TypeError, a.extend)
        self.assertRaises(TypeError, a.extend, None)
        self.assertRaises(TypeError, a.extend, True)
        self.assertRaises(TypeError, a.extend, 24)
        self.assertRaises(ValueError, a.extend, '0011201')

    def test_bitarray(self):
        a = bitarray()
        a.extend(bitarray())
        self.assertEqual(a, bitarray())
        a.extend(bitarray('110'))
        self.assertEqual(a, bitarray('110'))
        a.extend(bitarray('1110'))
        self.assertEqual(a, bitarray('1101110'))

        a = bitarray('00001111', endian='little')
        a.extend(bitarray('00111100', endian='big'))
        self.assertEqual(a, bitarray('0000111100111100'))

        for a in self.randombitarrays():
            for b in self.randombitarrays():
                c = bitarray(a)
                idc = id(c)
                c.extend(b)
                self.assertEqual(id(c), idc)
                self.assertEqual(c, a + b)

    def test_list(self):
        a = bitarray()
        a.extend([0, 1, 3, None, {}])
        self.assertEqual(a, bitarray('01100'))
        a.extend([True, False])
        self.assertEqual(a, bitarray('0110010'))

        for a in self.randomlists():
            for b in self.randomlists():
                c = bitarray(a)
                idc = id(c)
                c.extend(b)
                self.assertEqual(id(c), idc)
                self.assertEqual(c.tolist(), a + b)
                self.check_obj(c)

    def test_tuple(self):
        a = bitarray()
        a.extend((0, 1, 2, 0, 3))
        self.assertEqual(a, bitarray('01101'))

        for a in self.randomlists():
            for b in self.randomlists():
                c = bitarray(a)
                idc = id(c)
                c.extend(tuple(b))
                self.assertEqual(id(c), idc)
                self.assertEqual(c.tolist(), a + b)
                self.check_obj(c)

    def test_generator(self):
        def bar():
            for x in ('', '1', None, True, []):
                yield x
        a = bitarray()
        a.extend(bar())
        self.assertEqual(a, bitarray('01010'))

        for a in self.randomlists():
            for b in self.randomlists():
                def foo():
                    for e in b:
                        yield e
                c = bitarray(a)
                idc = id(c)
                c.extend(foo())
                self.assertEqual(id(c), idc)
                self.assertEqual(c.tolist(), a + b)
                self.check_obj(c)

    def test_iterator1(self):
        a = bitarray()
        a.extend(iter([3, 9, 0, 1, -2]))
        self.assertEqual(a, bitarray('11011'))

        for a in self.randomlists():
            for b in self.randomlists():
                c = bitarray(a)
                idc = id(c)
                c.extend(iter(b))
                self.assertEqual(id(c), idc)
                self.assertEqual(c.tolist(), a + b)
                self.check_obj(c)

    def test_iterator2(self):
        a = bitarray()
        a.extend(itertools.repeat(True, 23))
        self.assertEqual(a, bitarray(23 * '1'))

    def test_string01(self):
        a = bitarray()
        a.extend('0110111')
        self.assertEqual(a, bitarray('0110111'))

        for a in self.randomlists():
            for b in self.randomlists():
                c = bitarray(a)
                idc = id(c)
                c.extend(''.join(['0', '1'][x] for x in b))
                self.assertEqual(id(c), idc)
                self.assertEqual(c.tolist(), a + b)
                self.check_obj(c)

    def test_extend_self(self):
        a = bitarray()
        a.extend(a)
        self.assertEqual(a, bitarray())

        a = bitarray('1')
        a.extend(a)
        self.assertEqual(a, bitarray('11'))

        a = bitarray('110')
        a.extend(a)
        self.assertEqual(a, bitarray('110110'))

        for a in self.randombitarrays():
            b = bitarray(a)
            a.extend(a)
            self.assertEqual(a, b + b)


tests.append(ExtendTests)

# ---------------------------------------------------------------------------

class MethodTests(unittest.TestCase, Util):

    def test_append(self):
        a = bitarray()
        a.append(True)
        a.append(False)
        a.append(False)
        self.assertEQUAL(a, bitarray('100'))
        a.append(0)
        a.append(1)
        a.append(2)
        a.append(None)
        a.append('')
        a.append('a')
        self.assertEQUAL(a, bitarray('100011001'))

        for a in self.randombitarrays():
            aa = a.tolist()
            b = a
            b.append(1)
            self.assertTrue(a is b)
            self.check_obj(b)
            self.assertEQUAL(b, bitarray(aa+[1], endian=a.endian()))
            b.append('')
            self.assertEQUAL(b, bitarray(aa+[1, 0], endian=a.endian()))


    def test_insert(self):
        a = bitarray()
        b = a
        a.insert(0, True)
        self.assertTrue(a is b)
        self.assertEqual(a, bitarray('1'))
        self.assertRaises(TypeError, a.insert)
        self.assertRaises(TypeError, a.insert, None)

        for a in self.randombitarrays():
            aa = a.tolist()
            for _ in range(50):
                item = bool(randint(0, 1))
                pos = randint(-len(a) - 2, len(a) + 2)
                a.insert(pos, item)
                aa.insert(pos, item)
                self.assertEqual(a.tolist(), aa)
                self.check_obj(a)


    def test_index1(self):
        a = bitarray()
        for i in (True, False, 1, 0):
            self.assertRaises(ValueError, a.index, i)

        a = bitarray(100 * [False])
        self.assertRaises(ValueError, a.index, True)
        self.assertRaises(TypeError, a.index)
        self.assertRaises(TypeError, a.index, 1, 'a')
        self.assertRaises(TypeError, a.index, 1, 0, 'a')
        self.assertRaises(TypeError, a.index, 1, 0, 100, 1)
        a[20] = a[27] = 1
        self.assertEqual(a.index(42), 20)
        self.assertEqual(a.index(1, 21), 27)
        self.assertEqual(a.index(1, 27), 27)
        self.assertEqual(a.index(1, -73), 27)
        self.assertRaises(ValueError, a.index, 1, 5, 17)
        self.assertRaises(ValueError, a.index, 1, 5, -83)
        self.assertRaises(ValueError, a.index, 1, 21, 27)
        self.assertRaises(ValueError, a.index, 1, 28)
        self.assertEqual(a.index(0), 0)

        a = bitarray(200 * [True])
        self.assertRaises(ValueError, a.index, False)
        a[173] = a[187] = 0
        self.assertEqual(a.index(False), 173)
        self.assertEqual(a.index(True), 0)

    def test_index2(self):
        for n in range(50):
            for m in range(n):
                a = bitarray(n)
                a.setall(0)
                self.assertRaises(ValueError, a.index, 1)
                a[m] = 1
                self.assertEqual(a.index(1), m)

                a.setall(1)
                self.assertRaises(ValueError, a.index, 0)
                a[m] = 0
                self.assertEqual(a.index(0), m)

    def test_index3(self):
        a = bitarray('00001000' '00000000' '0010000')
        self.assertEqual(a.index(1), 4)
        self.assertEqual(a.index(1, 1), 4)
        self.assertEqual(a.index(0, 4), 5)
        self.assertEqual(a.index(1, 5), 18)
        self.assertRaises(ValueError, a.index, 1, 5, 18)
        self.assertRaises(ValueError, a.index, 1, 19)

    def test_index4(self):
        a = bitarray('11110111' '11111111' '1101111')
        self.assertEqual(a.index(0), 4)
        self.assertEqual(a.index(0, 1), 4)
        self.assertEqual(a.index(1, 4), 5)
        self.assertEqual(a.index(0, 5), 18)
        self.assertRaises(ValueError, a.index, 0, 5, 18)
        self.assertRaises(ValueError, a.index, 0, 19)

    def test_index5(self):
        a = bitarray(2000)
        a.setall(0)
        for _ in range(3):
            a[randint(0, 1999)] = 1
        aa = a.tolist()
        for _ in range(100):
            start = randint(0, 2000)
            stop = randint(0, 2000)
            try:
                res1 = a.index(1, start, stop)
            except ValueError:
                res1 = None
            try:
                res2 = aa.index(1, start, stop)
            except ValueError:
                res2 = None
            self.assertEqual(res1, res2)

    def test_index6(self):
        for n in range(1, 50):
            a = bitarray(n)
            i = randint(0, 1)
            a.setall(i)
            for unused in range(randint(1, 4)):
                a[randint(0, n-1)] = 1-i
            aa = a.tolist()
            for unused in range(100):
                start = randint(-50, n+50)
                stop = randint(-50, n+50)
                try:
                    res1 = a.index(1-i, start, stop)
                except ValueError:
                    res1 = None
                try:
                    res2 = aa.index(1-i, start, stop)
                except ValueError:
                    res2 = None
                self.assertEqual(res1, res2)


    def test_count1(self):
        a = bitarray('10011')
        self.assertEqual(a.count(), 3)
        self.assertEqual(a.count(True), 3)
        self.assertEqual(a.count(False), 2)
        self.assertEqual(a.count(1), 3)
        self.assertEqual(a.count(0), 2)
        self.assertEqual(a.count(None), 2)
        self.assertEqual(a.count(''), 2)
        self.assertEqual(a.count('A'), 3)
        self.assertRaises(TypeError, a.count, 0, 'A')
        self.assertRaises(TypeError, a.count, 0, 0, 'A')

    def test_count2(self):
        for i in range(0, 256):
            a = bitarray()
            a.frombytes(bytes(bytearray([i])))
            self.assertEqual(a.count(), a.to01().count('1'))

    def test_count3(self):
        for a in self.randombitarrays():
            s = a.to01()
            self.assertEqual(a.count(1), s.count('1'))
            self.assertEqual(a.count(0), s.count('0'))

    def test_count4(self):
        N = 37
        a = bitarray(N)
        a.setall(1)
        for i in range(N):
            for j in range(i, N):
                self.assertEqual(a.count(1, i, j), j - i)

    def test_count5(self):
        for endian in 'big', 'little':
            a = bitarray('01001100' '01110011' '01', endian)
            self.assertEqual(a.count(), 9)
            self.assertEqual(a.count(0, 12), 3)
            self.assertEqual(a.count(1, -5), 3)
            self.assertEqual(a.count(1, 2, 17), 7)
            self.assertEqual(a.count(1, 6, 11), 2)
            self.assertEqual(a.count(0, 7, -3), 4)
            self.assertEqual(a.count(1, 1, -1), 8)
            self.assertEqual(a.count(1, 17, 14), 0)

    def test_count6(self):
        for a in self.randombitarrays():
            s = a.to01()
            i = randint(-3, len(a)+1)
            j = randint(-3, len(a)+1)
            self.assertEqual(a.count(1, i, j), s[i:j].count('1'))
            self.assertEqual(a.count(0, i, j), s[i:j].count('0'))


    def test_search(self):
        a = bitarray('')
        self.assertEqual(a.search(bitarray('0')), [])
        self.assertEqual(a.search(bitarray('1')), [])

        a = bitarray('1')
        self.assertEqual(a.search(bitarray('0')), [])
        self.assertEqual(a.search(bitarray('1')), [0])
        self.assertEqual(a.search(bitarray('11')), [])

        a = bitarray(100*'1')
        self.assertEqual(a.search(bitarray('0')), [])
        self.assertEqual(a.search(bitarray('1')), list(range(100)))

        a = bitarray('10010101110011111001011')
        for limit in range(10):
            self.assertEqual(a.search(bitarray('011'), limit),
                             [6, 11, 20][:limit])
        self.assertRaises(ValueError, a.search, bitarray())
        self.assertRaises(TypeError, a.search, '010')

    def test_itersearch(self):
        a = bitarray('10011')
        self.assertRaises(ValueError, a.itersearch, bitarray())
        self.assertRaises(TypeError, a.itersearch, '')
        it = a.itersearch(bitarray('1'))
        self.assertEqual(next(it), 0)
        self.assertEqual(next(it), 3)
        self.assertEqual(next(it), 4)
        self.assertStopIteration(it)

    def test_search2(self):
        a = bitarray('10011')
        for s, res in [('0',     [1, 2]),  ('1', [0, 3, 4]),
                       ('01',    [2]),     ('11', [3]),
                       ('000',   []),      ('1001', [0]),
                       ('011',   [2]),     ('0011', [1]),
                       ('10011', [0]),     ('100111', [])]:
            b = bitarray(s)
            self.assertEqual(a.search(b), res)
            self.assertEqual([p for p in a.itersearch(b)], res)

    def test_search3(self):
        a = bitarray('10010101110011111001011')
        for s, res in [('011', [6, 11, 20]),
                       ('111', [7, 12, 13, 14]), # note the overlap
                       ('1011', [5, 19]),
                       ('100', [0, 9, 16])]:
            b = bitarray(s)
            self.assertEqual(a.search(b), res)
            self.assertEqual(list(a.itersearch(b)), res)
            self.assertEqual([p for p in a.itersearch(b)], res)

    def test_search4(self):
        for a in self.randombitarrays():
            aa = a.to01()
            for sub in '0', '1', '01', '01', '11', '101', '1111111':
                sr = a.search(bitarray(sub), 1)
                try:
                    p = sr[0]
                except IndexError:
                    p = -1
                self.assertEqual(p, aa.find(sub))

    def test_search_type(self):
        a = bitarray('10011')
        it = a.itersearch(bitarray('1'))
        self.assertIsInstance(type(it), type)

    def test_fill(self):
        a = bitarray('')
        self.assertEqual(a.fill(), 0)
        self.assertEqual(len(a), 0)

        a = bitarray('101')
        self.assertEqual(a.fill(), 5)
        self.assertEQUAL(a, bitarray('10100000'))
        self.assertEqual(a.fill(), 0)
        self.assertEQUAL(a, bitarray('10100000'))

        for a in self.randombitarrays():
            aa = a.tolist()
            la = len(a)
            b = a
            self.assertTrue(0 <= b.fill() < 8)
            self.assertEqual(b.endian(), a.endian())
            bb = b.tolist()
            lb = len(b)
            self.assertTrue(a is b)
            self.check_obj(b)
            if la % 8 == 0:
                self.assertEqual(bb, aa)
                self.assertEqual(lb, la)
            else:
                self.assertTrue(lb % 8 == 0)
                self.assertNotEqual(bb, aa)
                self.assertEqual(bb[:la], aa)
                self.assertEqual(b[la:], (lb-la)*bitarray('0'))
                self.assertTrue(0 < lb-la < 8)


    def test_sort(self):
        a = bitarray('1101000')
        a.sort()
        self.assertEqual(a, bitarray('0000111'))

        a = bitarray('1101000')
        a.sort(reverse=True)
        self.assertEqual(a, bitarray('1110000'))
        a.sort(reverse=False)
        self.assertEqual(a, bitarray('0000111'))
        a.sort(True)
        self.assertEqual(a, bitarray('1110000'))
        a.sort(False)
        self.assertEqual(a, bitarray('0000111'))

        self.assertRaises(TypeError, a.sort, 'A')

        N = 100000
        a = bitarray(randint(N, N + 100))
        for dum in range(100):
            a[randint(0, N - 1)] = randint(0, 1)
        b = a.tolist()
        a.sort()
        self.assertEqual(a, bitarray(sorted(b)))

        for a in self.randombitarrays():
            b = a.tolist()
            ida = id(a)
            rev = randint(0, 1)
            a.sort(rev)
            self.assertEqual(a, bitarray(sorted(b, reverse=rev)))
            self.assertEqual(id(a), ida)


    def test_reverse(self):
        self.assertRaises(TypeError, bitarray().reverse, 42)

        for x, y in [('', ''), ('1', '1'), ('10', '01'), ('001', '100'),
                     ('1110', '0111'), ('11100', '00111'),
                     ('011000', '000110'), ('1101100', '0011011'),
                     ('11110000', '00001111'),
                     ('11111000011', '11000011111'),
                     ('11011111' '00100000' '000111',
                      '111000' '00000100' '11111011')]:
            a = bitarray(x)
            a.reverse()
            self.assertEQUAL(a, bitarray(y))

        for a in self.randombitarrays():
            aa = a.tolist()
            b = bitarray(a)
            ida = id(a)
            a.reverse()
            self.assertEqual(ida, id(a))
            self.assertEQUAL(a, bitarray(aa[::-1], endian=a.endian()))
            self.assertEqual(a, b[::-1])


    def test_tolist(self):
        a = bitarray()
        self.assertEqual(a.tolist(), [])

        a = bitarray('110')
        self.assertEqual(a.tolist(), [True, True, False])

        for lst in self.randomlists():
            a = bitarray(lst)
            self.assertEqual(a.tolist(), lst)


    def test_remove(self):
        a = bitarray()
        for i in (True, False, 1, 0):
            self.assertRaises(ValueError, a.remove, i)

        a = bitarray(21)
        a.setall(0)
        self.assertRaises(ValueError, a.remove, 1)
        a.setall(1)
        self.assertRaises(ValueError, a.remove, 0)

        a = bitarray('1010110')
        for val, res in [(False, '110110'), (True, '10110'),
                         (1, '0110'), (1, '010'), (0, '10'),
                         (0, '1'), (1, '')]:
            a.remove(val)
            self.assertEQUAL(a, bitarray(res))

        a = bitarray('0010011')
        b = a
        b.remove('1')
        self.assertTrue(b is a)
        self.assertEQUAL(b, bitarray('000011'))


    def test_pop(self):
        for x, n, r, y in [('1', 0, True, ''),
                           ('0', -1, False, ''),
                           ('0011100', 3, True, '001100')]:
            a = bitarray(x)
            self.assertEqual(a.pop(n), r)
            self.assertEqual(a, bitarray(y))

        a = bitarray('01')
        self.assertEqual(a.pop(), True)
        self.assertEqual(a.pop(), False)
        self.assertRaises(IndexError, a.pop)

        for a in self.randombitarrays():
            self.assertRaises(IndexError, a.pop, len(a))
            self.assertRaises(IndexError, a.pop, -len(a)-1)
            if len(a) == 0:
                continue
            aa = a.tolist()
            enda = a.endian()
            self.assertEqual(a.pop(), aa[-1])
            self.check_obj(a)
            self.assertEqual(a.endian(), enda)

        for a in self.randombitarrays(start=1):
            n = randint(-len(a), len(a)-1)
            aa = a.tolist()
            self.assertEqual(a.pop(n), aa[n])
            aa.pop(n)
            self.assertEqual(a, bitarray(aa))
            self.check_obj(a)


    def test_setall(self):
        a = bitarray(5)
        a.setall(True)
        self.assertEQUAL(a, bitarray('11111'))

        for a in self.randombitarrays():
            val = randint(0, 1)
            b = a
            b.setall(val)
            self.assertEqual(b, bitarray(len(b) * [val]))
            self.assertTrue(a is b)
            self.check_obj(b)


    def test_bytereverse(self):
        for x, y in [('', ''),
                     ('1', '0'),
                     ('1011', '0000'),
                     ('111011', '001101'),
                     ('11101101', '10110111'),
                     ('000000011', '100000000'),
                     ('11011111' '00100000' '000111',
                      '11111011' '00000100' '001110')]:
            a = bitarray(x)
            a.bytereverse()
            self.assertEqual(a, bitarray(y))

        for i in range(256):
            a = bitarray()
            a.frombytes(bytes(bytearray([i])))
            aa = a.tolist()
            b = a
            b.bytereverse()
            self.assertEqual(b, bitarray(aa[::-1]))
            self.assertTrue(a is b)
            self.check_obj(b)

    def test_eval_monic(self):
        input = '11100011' + '11001100'
        a = bitarray(input)
        b = bitarray()

        self.assertEqual(b.eval_monic(a, 2, 16), bitarray('1'))
        self.assertEqual(b.eval_monic(a, 9, 16), bitarray('1'))
        self.assertEqual(b.eval_monic(a, 10, 16), bitarray('0'))

        self.assertEqual(b.eval_monic(a, 0, 8), bitarray('11'))
        self.assertEqual(b.eval_monic(a, 2, 8), bitarray('10'))

        self.assertEqual(b.eval_monic(a*100, 0, 8), bitarray('11'*100))
        self.assertEqual(b.eval_monic(a*100, 2, 8), bitarray('10'*100))
        self.assertEqual(b.eval_monic(a*10, 0, 1), a*10)

tests.append(MethodTests)

# ---------------------------------------------------------------------------

class StringTests(unittest.TestCase, Util):

    def randombytes(self):
        for n in range(1, 20):
            yield os.urandom(n)

    def test_frombytes(self):
        a = bitarray(endian='big')
        a.frombytes(b'A')
        self.assertEqual(a, bitarray('01000001'))

        b = a
        b.frombytes(b'BC')
        self.assertEQUAL(b, bitarray('01000001' '01000010' '01000011',
                                     endian='big'))
        self.assertTrue(b is a)

        for b in self.randombitarrays():
            c = b.copy()
            b.frombytes(b'')
            self.assertEQUAL(b, c)

        for b in self.randombitarrays():
            for s in self.randombytes():
                a = bitarray(endian=b.endian())
                a.frombytes(s)
                c = b.copy()
                b.frombytes(s)
                self.assertEQUAL(b[-len(a):], a)
                self.assertEQUAL(b[:-len(a)], c)
                self.assertEQUAL(b, c + a)


    def test_tobytes(self):
        a = bitarray()
        self.assertEqual(a.tobytes(), b'')

        for end in ('big', 'little'):
            a = bitarray(endian=end)
            a.frombytes(b'foo')
            self.assertEqual(a.tobytes(), b'foo')

            for s in self.randombytes():
                a = bitarray(endian=end)
                a.frombytes(s)
                self.assertEqual(a.tobytes(), s)

        for n, s in [(1, b'\x01'), (2, b'\x03'), (3, b'\x07'), (4, b'\x0f'),
                     (5, b'\x1f'), (6, b'\x3f'), (7, b'\x7f'), (8, b'\xff'),
                     (12, b'\xff\x0f'), (15, b'\xff\x7f'), (16, b'\xff\xff'),
                     (17, b'\xff\xff\x01'), (24, b'\xff\xff\xff')]:
            a = bitarray(n, endian='little')
            a.setall(1)
            self.assertEqual(a.tobytes(), s)


    def test_unpack(self):
        a = bitarray('01')
        if is_py3k:
            self.assertIsInstance(a.unpack(), bytes)
        else:
            self.assertIsInstance(a.unpack(), str)
        self.assertEqual(a.unpack(), b'\x00\xff')
        self.assertEqual(a.unpack(b'A'), b'A\xff')
        self.assertEqual(a.unpack(b'0', b'1'), b'01')
        self.assertEqual(a.unpack(one=b'\x01'), b'\x00\x01')
        self.assertEqual(a.unpack(zero=b'A'), b'A\xff')
        self.assertEqual(a.unpack(one=b't', zero=b'f'), b'ft')

        self.assertRaises(TypeError, a.unpack, b'a', zero=b'b')
        self.assertRaises(TypeError, a.unpack, foo=b'b')

        for a in self.randombitarrays():
            self.assertEqual(a.unpack(b'0', b'1'), a.to01().encode())

            b = bitarray()
            b.pack(a.unpack())
            self.assertEqual(b, a)

            b = bitarray()
            b.pack(a.unpack(b'\x01', b'\x00'))
            b.invert()
            self.assertEqual(b, a)


    def test_pack(self):
        a = bitarray()
        a.pack(b'\x00')
        self.assertEqual(a, bitarray('0'))
        a.pack(b'\xff')
        self.assertEqual(a, bitarray('01'))
        a.pack(b'\x01\x00\x7a')
        self.assertEqual(a, bitarray('01101'))

        a = bitarray()
        for n in range(256):
            a.pack(bytes(bytearray([n])))
        self.assertEqual(a, bitarray('0' + 255 * '1'))

        self.assertRaises(TypeError, a.pack, 0)
        if is_py3k:
            self.assertRaises(TypeError, a.pack, '1')
        self.assertRaises(TypeError, a.pack, [1, 3])
        self.assertRaises(TypeError, a.pack, bitarray())


tests.append(StringTests)

# ---------------------------------------------------------------------------

class FileTests(unittest.TestCase, Util):

    def setUp(self):
        self.tmpdir = tempfile.mkdtemp()
        self.tmpfname = os.path.join(self.tmpdir, 'testfile')

    def tearDown(self):
        shutil.rmtree(self.tmpdir)


    def test_pickle(self):
        for v in range(3):
            for a in self.randombitarrays():
                with open(self.tmpfname, 'wb') as fo:
                    pickle.dump(a, fo, v)
                b = pickle.load(open(self.tmpfname, 'rb'))
                self.assertFalse(b is a)
                self.assertEQUAL(a, b)

    def test_shelve(self):
        if not shelve or hasattr(sys, 'gettotalrefcount'):
            return

        d = shelve.open(self.tmpfname)
        stored = []
        for a in self.randombitarrays():
            key = hashlib.md5(repr(a).encode() +
                              a.endian().encode()).hexdigest()
            d[key] = a
            stored.append((key, a))
        d.close()
        del d

        d = shelve.open(self.tmpfname)
        for k, v in stored:
            self.assertEQUAL(d[k], v)
        d.close()


    def test_fromfile_wrong_args(self):
        b = bitarray()
        self.assertRaises(TypeError, b.fromfile)
        self.assertRaises(TypeError, b.fromfile, StringIO()) # file not open
        self.assertRaises(TypeError, b.fromfile, 42)
        self.assertRaises(TypeError, b.fromfile, 'bar')


    def test_from_empty_file(self):
        with open(self.tmpfname, 'wb') as fo:
            pass

        a = bitarray()
        a.fromfile(open(self.tmpfname, 'rb'))
        self.assertEqual(a, bitarray())


    def test_from_large_file(self):
        N = 100000

        with open(self.tmpfname, 'wb') as fo:
            fo.write(N * b'X')

        a = bitarray()
        a.fromfile(open(self.tmpfname, 'rb'))
        self.assertEqual(len(a), 8 * N)
        self.assertEqual(a.buffer_info()[1], N)
        # make sure there is no over-allocation
        self.assertEqual(a.buffer_info()[4], N)


    def test_fromfile_Foo(self):
        with open(self.tmpfname, 'wb') as fo:
            fo.write(b'Foo\n')

        a = bitarray(endian='big')
        a.fromfile(open(self.tmpfname, 'rb'))
        self.assertEqual(a, bitarray('01000110011011110110111100001010'))

        a = bitarray(endian='little')
        a.fromfile(open(self.tmpfname, 'rb'))
        self.assertEqual(a, bitarray('01100010111101101111011001010000'))

        a = bitarray('1', endian='little')
        a.fromfile(open(self.tmpfname, 'rb'))
        self.assertEqual(a, bitarray('101100010111101101111011001010000'))

        for n in range(20):
            a = bitarray(n, endian='little')
            a.setall(1)
            a.fromfile(open(self.tmpfname, 'rb'))
            self.assertEqual(a,
                             n*bitarray('1') +
                             bitarray('01100010111101101111011001010000'))


    def test_fromfile_n(self):
        a = bitarray()
        a.fromstring('ABCDEFGHIJ')
        with open(self.tmpfname, 'wb') as fo:
            a.tofile(fo)

        b = bitarray()
        with open(self.tmpfname, 'rb') as f:
            b.fromfile(f, 0);     self.assertEqual(b.tostring(), '')
            b.fromfile(f, 1);     self.assertEqual(b.tostring(), 'A')
            f.read(1)
            b = bitarray()
            b.fromfile(f, 2);     self.assertEqual(b.tostring(), 'CD')
            b.fromfile(f, 1);     self.assertEqual(b.tostring(), 'CDE')
            b.fromfile(f, 0);     self.assertEqual(b.tostring(), 'CDE')
            b.fromfile(f);        self.assertEqual(b.tostring(), 'CDEFGHIJ')
            b.fromfile(f);        self.assertEqual(b.tostring(), 'CDEFGHIJ')

        b = bitarray()
        with open(self.tmpfname, 'rb') as f:
            f.read(1);
            self.assertRaises(EOFError, b.fromfile, f, 10)

        self.assertEqual(b.tostring(), 'BCDEFGHIJ')

        b = bitarray()
        with open(self.tmpfname, 'rb') as f:
            b.fromfile(f);
            self.assertEqual(b.tostring(), 'ABCDEFGHIJ')
            self.assertRaises(EOFError, b.fromfile, f, 1)


    def test_tofile(self):
        a = bitarray()
        with open(self.tmpfname, 'wb') as f:
            a.tofile(f)

        with open(self.tmpfname, 'rb') as fi:
            self.assertEqual(fi.read(), b'')

        a = bitarray('01000110011011110110111100001010', endian='big')
        with open(self.tmpfname, 'wb') as f:
            a.tofile(f)

        with open(self.tmpfname, 'rb') as fi:
            self.assertEqual(fi.read(), b'Foo\n')

        for a in self.randombitarrays():
            b = bitarray(a, endian='big')
            with open(self.tmpfname, 'wb') as fo:
                b.tofile(fo)

            s = open(self.tmpfname, 'rb').read()
            self.assertEqual(len(s), a.buffer_info()[1])

        for n in range(3):
            a.fromstring(n * 'A')
            self.assertRaises(TypeError, a.tofile)
            self.assertRaises(TypeError, a.tofile, StringIO())

            with open(self.tmpfname, 'wb') as f:
                a.tofile(f)
            self.assertRaises(TypeError, a.tofile, f)

        for n in range(20):
            a = n * bitarray('1', endian='little')
            with open(self.tmpfname, 'wb') as fo:
                a.tofile(fo)

            s = open(self.tmpfname, 'rb').read()
            self.assertEqual(len(s), a.buffer_info()[1])

            b = a.copy()
            b.fill()

            c = bitarray(endian='little')
            c.frombytes(s)
            self.assertEqual(c, b)


tests.append(FileTests)

# ---------------------------------------------------------------------------

class PrefixCodeTests(unittest.TestCase, Util):

    def test_encode_string(self):
        a = bitarray()
        d = {'a': bitarray('0')}
        a.encode(d, '')
        self.assertEqual(a, bitarray())
        a.encode(d, 'a')
        self.assertEqual(a, bitarray('0'))
        self.assertEqual(d, {'a': bitarray('0')})

    def test_encode_list(self):
        a = bitarray()
        d = {'a': bitarray('0')}
        a.encode(d, [])
        self.assertEqual(a, bitarray())
        a.encode(d, ['a'])
        self.assertEqual(a, bitarray('0'))
        self.assertEqual(d, {'a': bitarray('0')})

    def test_encode_iter(self):
        a = bitarray()
        d = {'a': bitarray('0'), 'b': bitarray('1')}
        a.encode(d, iter('abba'))
        self.assertEqual(a, bitarray('0110'))

        def foo():
            for c in 'bbaabb':
                yield c

        a.encode(d, foo())
        self.assertEqual(a, bitarray('0110110011'))
        self.assertEqual(d, {'a': bitarray('0'), 'b': bitarray('1')})

    def test_encode(self):
        d = {'I': bitarray('1'),
             'l': bitarray('01'),
             'a': bitarray('001'),
             'n': bitarray('000')}
        a = bitarray()
        a.encode(d, 'Ilan')
        self.assertEqual(a, bitarray('101001000'))
        a.encode(d, 'a')
        self.assertEqual(a, bitarray('101001000001'))
        self.assertEqual(d, {'I': bitarray('1'), 'l': bitarray('01'),
                             'a': bitarray('001'), 'n': bitarray('000')})
        self.assertRaises(ValueError, a.encode, d, 'arvin')

    def test_encode_symbol_not_in_code(self):
        d = {None : bitarray('0'),
             0    : bitarray('10'),
             'A'  : bitarray('11')}
        a = bitarray()
        a.encode(d, ['A', None, 0])
        self.assertEqual(a, bitarray('11010'))
        self.assertRaises(ValueError, a.encode, d, [1, 2])
        self.assertRaises(ValueError, a.encode, d, 'ABCD')

    def test_encode_not_iterable(self):
        d = {'a': bitarray('0'), 'b': bitarray('1')}
        a = bitarray()
        a.encode(d, 'abba')
        self.assertRaises(TypeError, a.encode, d, 42)
        self.assertRaises(TypeError, a.encode, d, 1.3)
        self.assertRaises(TypeError, a.encode, d, None)
        self.assertEqual(a, bitarray('0110'))

    def test_check_codedict_encode(self):
        a = bitarray()
        self.assertRaises(TypeError, a.encode, None, '')
        self.assertRaises(ValueError, a.encode, {}, '')
        self.assertRaises(TypeError, a.encode, {'a': 'b'}, '')
        self.assertRaises(ValueError, a.encode, {'a': bitarray()}, '')
        self.assertEqual(len(a), 0)

    def test_check_codedict_decode(self):
        a = bitarray('101')
        self.assertRaises(TypeError, a.decode, 0)
        self.assertRaises(ValueError, a.decode, {})
        self.assertRaises(TypeError, a.decode, {'a': 42})
        self.assertRaises(ValueError, a.decode, {'a': bitarray()})
        self.assertEqual(a, bitarray('101'))

    def test_check_codedict_iterdecode(self):
        a = bitarray('1100101')
        self.assertRaises(TypeError, a.iterdecode, 0)
        self.assertRaises(ValueError, a.iterdecode, {})
        self.assertRaises(TypeError, a.iterdecode, {'a': []})
        self.assertRaises(ValueError, a.iterdecode, {'a': bitarray()})
        self.assertEqual(a, bitarray('1100101'))

    def test_decode_simple(self):
        d = {'I': bitarray('1'),
             'l': bitarray('01'),
             'a': bitarray('001'),
             'n': bitarray('000')}
        dcopy = dict(d)
        a = bitarray('101001000')
        self.assertEqual(a.decode(d), ['I', 'l', 'a', 'n'])
        self.assertEqual(d, dcopy)
        self.assertEqual(a, bitarray('101001000'))

    def test_iterdecode_simple(self):
        d = {'I': bitarray('1'),
             'l': bitarray('01'),
             'a': bitarray('001'),
             'n': bitarray('000')}
        dcopy = dict(d)
        a = bitarray('101001000')
        self.assertEqual(list(a.iterdecode(d)), ['I', 'l', 'a', 'n'])
        self.assertEqual(d, dcopy)
        self.assertEqual(a, bitarray('101001000'))

    def test_decode_empty(self):
        d = {'a': bitarray('1')}
        a = bitarray()
        self.assertEqual(a.decode(d), [])
        self.assertEqual(d, {'a': bitarray('1')})
        # test decode iterator
        self.assertEqual(list(a.iterdecode(d)), [])
        self.assertEqual(d, {'a': bitarray('1')})
        self.assertEqual(len(a), 0)

    def test_decode_no_term(self):
        d = {'a': bitarray('0'), 'b': bitarray('111')}
        a = bitarray('011')
        self.assertRaises(ValueError, a.decode, d)
        self.assertEqual(a, bitarray('011'))
        self.assertEqual(d, {'a': bitarray('0'), 'b': bitarray('111')})

    def test_decode_buggybitarray(self):
        d = {'a': bitarray('0')}
        a = bitarray('1')
        self.assertRaises(ValueError, a.decode, d)
        self.assertEqual(a, bitarray('1'))
        self.assertEqual(d, {'a': bitarray('0')})

    def test_iterdecode_no_term(self):
        d = {'a': bitarray('0'), 'b': bitarray('111')}
        a = bitarray('011')
        it = a.iterdecode(d)
        if not is_py3k:
            self.assertEqual(it.next(), 'a')
            self.assertRaises(ValueError, it.next)
        self.assertEqual(a, bitarray('011'))
        self.assertEqual(d, {'a': bitarray('0'), 'b': bitarray('111')})

    def test_iterdecode_buggybitarray(self):
        d = {'a': bitarray('0')}
        a = bitarray('1')
        it = a.iterdecode(d)
        if not is_py3k:
            self.assertRaises(ValueError, it.next)
        self.assertEqual(a, bitarray('1'))
        self.assertEqual(d, {'a': bitarray('0')})

    def test_decode_buggybitarray2(self):
        d = {'a': bitarray('00'), 'b': bitarray('01')}
        a = bitarray('1')
        self.assertRaises(ValueError, a.decode, d)
        self.assertEqual(a, bitarray('1'))

    def test_iterdecode_buggybitarray2(self):
        d = {'a': bitarray('00'), 'b': bitarray('01')}
        a = bitarray('1')
        it = a.iterdecode(d)
        if not is_py3k:
            self.assertRaises(ValueError, it.next)
        self.assertEqual(a, bitarray('1'))

    def test_decode_ambiguous_code(self):
        for d in [
            {'a': bitarray('0'), 'b': bitarray('0'), 'c': bitarray('1')},
            {'a': bitarray('01'), 'b': bitarray('01'), 'c': bitarray('1')},
            {'a': bitarray('0'), 'b': bitarray('01')},
            {'a': bitarray('0'), 'b': bitarray('11'), 'c': bitarray('111')},
        ]:
            a = bitarray()
            self.assertRaises(ValueError, a.decode, d)
            self.assertRaises(ValueError, a.iterdecode, d)

    def test_miscitems(self):
        d = {None : bitarray('00'),
             0    : bitarray('110'),
             1    : bitarray('111'),
             ''   : bitarray('010'),
             2    : bitarray('011')}
        a = bitarray()
        a.encode(d, [None, 0, 1, '', 2])
        self.assertEqual(a, bitarray('00110111010011'))
        self.assertEqual(a.decode(d), [None, 0, 1, '', 2])
        # iterator
        it = a.iterdecode(d)
        self.assertEqual(next(it), None)
        self.assertEqual(next(it), 0)
        self.assertEqual(next(it), 1)
        self.assertEqual(next(it), '')
        self.assertEqual(next(it), 2)
        self.assertStopIteration(it)

    def test_real_example(self):
        code = {' ': bitarray('001'),
                '.': bitarray('0101010'),
                'a': bitarray('0110'),
                'b': bitarray('0001100'),
                'c': bitarray('000011'),
                'd': bitarray('01011'),
                'e': bitarray('111'),
                'f': bitarray('010100'),
                'g': bitarray('101000'),
                'h': bitarray('00000'),
                'i': bitarray('1011'),
                'j': bitarray('0111101111'),
                'k': bitarray('00011010'),
                'l': bitarray('01110'),
                'm': bitarray('000111'),
                'n': bitarray('1001'),
                'o': bitarray('1000'),
                'p': bitarray('101001'),
                'q': bitarray('00001001101'),
                'r': bitarray('1101'),
                's': bitarray('1100'),
                't': bitarray('0100'),
                'u': bitarray('000100'),
                'v': bitarray('0111100'),
                'w': bitarray('011111'),
                'x': bitarray('0000100011'),
                'y': bitarray('101010'),
                'z': bitarray('00011011110')}
        a = bitarray()
        message = 'the quick brown fox jumps over the lazy dog.'
        a.encode(code, message)
        self.assertEqual(a, bitarray('01000000011100100001001101000100101100'
          '00110001101000100011001101100001111110010010101001000000010001100'
          '10111101111000100000111101001110000110000111100111110100101000000'
          '0111001011100110000110111101010100010101110001010000101010'))
        self.assertEqual(''.join(a.decode(code)), message)
        self.assertEqual(''.join(a.iterdecode(code)), message)


tests.append(PrefixCodeTests)

# -------------- Buffer Interface (Python 2.7 and above) --------------------

class BufferInterfaceTests(unittest.TestCase):

    def test_read1(self):
        a = bitarray('01000001' '01000010' '01000011', endian='big')
        v = memoryview(a)
        self.assertEqual(len(v), 3)
        self.assertEqual(v[0], 65 if is_py3k else 'A')
        self.assertEqual(v.tobytes(), b'ABC')
        a[13] = 1
        self.assertEqual(v.tobytes(), b'AFC')

    def test_read2(self):
        a = bitarray()
        a.frombytes(os.urandom(100))
        v = memoryview(a)
        self.assertEqual(len(v), 100)
        b = a[34 * 8 : 67 * 8]
        self.assertEqual(v[34:67].tobytes(), b.tobytes())
        self.assertEqual(v.tobytes(), a.tobytes())

    def test_write(self):
        a = bitarray(8000)
        a.setall(0)
        v = memoryview(a)
        self.assertFalse(v.readonly)
        v[500] = 255 if is_py3k else '\xff'
        self.assertEqual(a[3999:4009], bitarray('0111111110'))
        a[4003] = 0
        self.assertEqual(a[3999:4009], bitarray('0111011110'))
        v[301:304] = b'ABC'
        self.assertEqual(a[300 *8 : 305 * 8].tobytes(), b'\x00ABC\x00')

if sys.version_info[:2] >= (2, 7):
    tests.append(BufferInterfaceTests)

# ---------------------------------------------------------------------------

class TestsFrozenbitarray(unittest.TestCase, Util):

    def test_init(self):
        a = frozenbitarray('110')
        self.assertEqual(a, bitarray('110'))
        self.assertEqual(a.to01(), '110')
        for endian in 'big', 'little':
            a = frozenbitarray(0, endian)
            self.assertEqual(a.endian(), endian)

    def test_methods(self):
        # test a few methods which do not raise the TypeError
        a = frozenbitarray('1101100')
        self.assertEqual(a[2], 0)
        self.assertEqual(a[:4].to01(), '1101')
        self.assertEqual(a.count(), 4)
        self.assertEqual(a.index(0), 2)
        b = a.copy()
        self.assertEqual(b, a)
        self.assertEqual(repr(type(b)), "<class 'bitarray.frozenbitarray'>")
        self.assertEqual(len(b), 7)
        self.assertEqual(b.length(), 7)
        self.assertEqual(b.all(), False)
        self.assertEqual(b.any(), True)

    def test_init_bitarray(self):
        for a in self.randombitarrays():
            b = frozenbitarray(a)
            self.assertFalse(b is a)
            self.assertEqual(b, a)
            self.assertEqual(b.endian(), a.endian())
            c = frozenbitarray(b)
            self.assertEqual(c, b)
            self.assertFalse(c is b)
            self.assertEqual(c.endian(), a.endian())
            self.assertEqual(hash(c), hash(b))

    def test_repr(self):
        a = frozenbitarray()
        self.assertEqual(repr(a), "frozenbitarray()")
        self.assertEqual(str(a), "frozenbitarray()")
        a = frozenbitarray('10111')
        self.assertEqual(repr(a), "frozenbitarray('10111')")
        self.assertEqual(str(a), "frozenbitarray('10111')")

    def test_immutable(self):
        a = frozenbitarray('111')
        self.assertRaises(TypeError, a.append, True)
        self.assertRaises(TypeError, a.__setitem__, 0, 0)
        self.assertRaises(TypeError, a.__delitem__, 0)

    def test_dictkey(self):
        a = frozenbitarray('01')
        b = frozenbitarray('1001')
        d = {a: 123, b: 345}
        self.assertEqual(d[frozenbitarray('01')], 123)
        self.assertEqual(d[frozenbitarray(b)], 345)

    def test_dictkey2(self): # taken sllightly modified from issue #74
        a1 = frozenbitarray([True, False])
        a2 = frozenbitarray([False, False])
        dct = {a1: "one", a2: "two"}
        a3 = frozenbitarray([True, False])
        self.assertEqual(a3, a1)
        self.assertEqual(dct[a3], 'one')

    def test_mix(self):
        a = bitarray('110')
        b = frozenbitarray('0011')
        self.assertEqual(a + b, bitarray('1100011'))
        a.extend(b)
        self.assertEqual(a, bitarray('1100011'))

tests.append(TestsFrozenbitarray)

# ---------------------------------------------------------------------------

def run(verbosity=1, repeat=1):
    try:
        import bitarray.test_util as btu
        tests.extend(btu.tests)
    except ImportError:
        print("WARNING: could not import bitarray.test_util")

    print('bitarray is installed in: %s' % os.path.dirname(__file__))
    print('bitarray version: %s' % __version__)
    print('Python version: %s' % sys.version)

    suite = unittest.TestSuite()
    for cls in tests:
        for _ in range(repeat):
            suite.addTest(unittest.makeSuite(cls))

    runner = unittest.TextTestRunner(verbosity=verbosity)
    return runner.run(suite)


if __name__ == '__main__':
    run()<|MERGE_RESOLUTION|>--- conflicted
+++ resolved
@@ -407,18 +407,9 @@
         for a in self.randombitarrays(start=1):
             aa = a.tolist()
             la = len(a)
-<<<<<<< HEAD
-            if la == 0: continue
-            for dum in range(30):
-                step = self.rndsliceidx(la)
-                if step == 0: step = None
-                s = slice(self.rndsliceidx(la),
-                          self.rndsliceidx(la), step)
-=======
             for dum in range(10):
                 step = self.rndsliceidx(la) or None
                 s = slice(self.rndsliceidx(la), self.rndsliceidx(la), step)
->>>>>>> 53138d18
                 self.assertEQUAL(a[s], bitarray(aa[s], endian=a.endian()))
 
     def test_setitem1(self):
@@ -475,24 +466,6 @@
     def test_setitem4(self):
         for a in self.randombitarrays(start=1):
             la = len(a)
-<<<<<<< HEAD
-            if la == 0: continue
-            for dum in range(30):
-                step = self.rndsliceidx(la)
-                if step == 0: step = None
-                s = slice(self.rndsliceidx(la),
-                          self.rndsliceidx(la), step)
-                for b in self.randombitarrays():
-                    if len(b) == self.slicelen(s, len(a)) or step is None:
-                        c = bitarray(a)
-                        d = c
-                        c[s] = b
-                        self.assert_(c is d)
-                        self.check_obj(c)
-                        cc = a.tolist()
-                        cc[s] = b.tolist()
-                        self.assertEqual(c, bitarray(cc))
-=======
             for dum in range(10):
                 step = self.rndsliceidx(la) or None
                 s = slice(self.rndsliceidx(la), self.rndsliceidx(la), step)
@@ -504,7 +477,6 @@
                 cc = a.tolist()
                 cc[s] = b.tolist()
                 self.assertEqual(c, bitarray(cc))
->>>>>>> 53138d18
 
     def test_setslice_to_bitarray(self):
         a = bitarray('11111111' '1111')
@@ -596,18 +568,9 @@
     def test_delitem2(self):
         for a in self.randombitarrays(start=1):
             la = len(a)
-<<<<<<< HEAD
-            if la == 0: continue
-            for dum in range(30):
-                step = self.rndsliceidx(la)
-                if step == 0: step = None
-                s = slice(self.rndsliceidx(la),
-                          self.rndsliceidx(la), step)
-=======
             for dum in range(10):
                 step = self.rndsliceidx(la) or None
                 s = slice(self.rndsliceidx(la), self.rndsliceidx(la), step)
->>>>>>> 53138d18
                 c = bitarray(a)
                 d = c
                 del c[s]

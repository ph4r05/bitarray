--- conflicted
+++ resolved
@@ -58,17 +58,6 @@
 /* throughout:  0 = little endian   1 = big endian */
 #define DEFAULT_ENDIAN  1
 
-<<<<<<< HEAD
-#define BUF_TYPE char
-#define BUF_TYPE_SIZE (sizeof(BUF_TYPE)*8)
-
-typedef struct {
-    PyObject_VAR_HEAD
-#ifdef WITH_BUFFER
-    int ob_exports;             /* how many buffer exports */
-#endif
-    BUF_TYPE *ob_item;
-=======
 /* Unlike the normal convention, ob_size is the byte count, not the number
    of elements.  The reason for doing this is that we can use our own
    special idx_t for the number of bits (which can exceed 2^32 on a 32 bit
@@ -76,7 +65,6 @@
 typedef struct {
     PyObject_VAR_HEAD
     char *ob_item;
->>>>>>> 53138d18
     Py_ssize_t allocated;       /* how many bytes allocated */
     idx_t nbits;                /* length of bitarray, i.e. elements */
     int endian;                 /* bit endianness of bitarray */
@@ -88,19 +76,13 @@
 
 #define bitarray_Check(obj)  PyObject_TypeCheck(obj, &Bitarraytype)
 
-<<<<<<< HEAD
-#define BITS(bytes)  (((idx_t) BUF_TYPE_SIZE) * ((idx_t) (bytes)))
-
-#define BYTES(bits)  (((bits) == 0) ? 0 : (((bits) - 1) / BUF_TYPE_SIZE + 1))
+#define BITS(bytes)  ((idx_t) (bytes) << 3)
+
+/* number of bytes necessary to store given bits */
+#define BYTES(bits)  (((bits) == 0) ? 0 : (((bits) - 1) / 8 + 1))
 
 //#define BITMASK(endian, i)  (((BUF_TYPE) 1) << ((endian) ? (BUF_TYPE_SIZE-1 - (i)%BUF_TYPE_SIZE) : (i)%BUF_TYPE_SIZE))
 #define BITMASK(endian, i)  (((unsigned char) 1) << ((endian) ? (7 - (i)%8) : (i)%8))
-=======
-#define BITS(bytes)  ((idx_t) (bytes) << 3)
-
-/* number of bytes necessary to store given bits */
-#define BYTES(bits)  (((bits) == 0) ? 0 : (((bits) - 1) / 8 + 1))
->>>>>>> 53138d18
 
 /* -------------------------------------------- term generator -------------------------------------------- */
 #define MAX_DEG 64
@@ -119,8 +101,8 @@
 }
 #else
 #define GETBIT(self, i)  \
-<<<<<<< HEAD
-    ((self)->ob_item[(i) / BUF_TYPE_SIZE] & BITMASK((self)->endian, (i)) ? 1 : 0)
+    ((self)->ob_item[(i) / 8] & BITMASK((self)->endian, i) ? 1 : 0)
+#endif
 
 #if HAS_VECTORS
 /*
@@ -172,19 +154,15 @@
     t->cur[idx]++;
     return 1;
 }
-=======
-    ((self)->ob_item[(i) / 8] & BITMASK((self)->endian, i) ? 1 : 0)
-#endif
->>>>>>> 53138d18
 
 static void
 setbit(bitarrayobject *self, idx_t i, int bit)
 {
-    BUF_TYPE *cp, mask;
+    char *cp, mask;
 
     assert(0 <= i && i < BITS(Py_SIZE(self)));
     mask = BITMASK(self->endian, i);
-    cp = self->ob_item + i / BUF_TYPE_SIZE;
+    cp = self->ob_item + i / 8;
     if (bit)
         *cp |= mask;
     else
@@ -223,15 +201,8 @@
        to accommodate the newsize.  If the newsize falls lower than half
        the allocated size, then proceed with the realloc() to shrink.
     */
-<<<<<<< HEAD
-    if (self->allocated >= newsize &&
-        Py_SIZE(self) < newsize + BUF_TYPE_SIZE+BUF_TYPE_SIZE &&
-        self->ob_item != NULL)
-    {
-=======
     if (allocated >= newsize && newsize >= (allocated >> 1)) {
         assert(self->ob_item != NULL || newsize == 0);
->>>>>>> 53138d18
         Py_SIZE(self) = newsize;
         self->nbits = nbits;
         return 0;
@@ -248,11 +219,7 @@
            by about 1/16th -- this is done because bitarrays are assumed
            to be memory critical.
         */
-<<<<<<< HEAD
-        _new_size = (newsize >> 4) + (Py_SIZE(self) < BUF_TYPE_SIZE ? BUF_TYPE_SIZE/2-1 : BUF_TYPE_SIZE-1) + newsize;
-=======
         new_allocated += (newsize >> 4) + (newsize < 8 ? 3 : 7);
->>>>>>> 53138d18
 
     if (newsize == 0)
         new_allocated = 0;
@@ -323,28 +290,7 @@
     assert(0 <= n && n <= self->nbits && n <= other->nbits);
     assert(0 <= a && a <= self->nbits - n);
     assert(0 <= b && b <= other->nbits - n);
-<<<<<<< HEAD
-    if (n == 0){
-        return;
-    }
-
-    if (self->endian == other->endian && a % 8 == 0 && b % 8 == 0 && n >= 8)
-    {
-        const Py_ssize_t bytes = (Py_ssize_t) n / 8;
-        const idx_t bits = bytes * 8;
-
-        if (a <= b){
-            memmove(self->ob_item + a / 8, other->ob_item + b / 8, bytes);
-        }
-
-        if (n != bits) {
-            copy_n(self, bits + a, other, bits + b, n - bits);
-        }
-
-        if (a > b){
-            memmove(self->ob_item + a / 8, other->ob_item + b / 8, bytes);
-        }
-=======
+
     if (n == 0)
         return;
 
@@ -366,20 +312,13 @@
 
         if (a > b)
             memmove(self->ob_item + a / 8, other->ob_item + b / 8, bytes);
->>>>>>> 53138d18
 
         return;
     }
 
-<<<<<<< HEAD
-    /* the different type of looping is only relevant when other and self
-       are the same object, i.e. when copying a piece of an bitarrayobject
-       onto itself */
-=======
     /* The two different types of looping are only relevant when copying
        self to self, i.e. when copying a piece of an bitarrayobject onto
        itself. */
->>>>>>> 53138d18
     if (a <= b) {
         for (i = 0; i < n; i++)             /* loop forward (delete) */
             setbit(self, i + a, GETBIT(other, i + b));
@@ -431,7 +370,7 @@
         setbit(self, i, 0);
         res++;
     }
-    assert(res < BUF_TYPE_SIZE);
+    assert(res < 8);
     return res;
 }
 
@@ -454,9 +393,6 @@
     }
     return 0;
 }
-
-<<<<<<< HEAD
-=======
 
 enum op_type {
     OP_and,
@@ -503,7 +439,6 @@
     return 0;
 }
 
->>>>>>> 53138d18
 /* set the bits from start to stop (excluding) in self to val */
 static void
 setrange(bitarrayobject *self, idx_t start, idx_t stop, int val)
@@ -648,29 +583,10 @@
 static idx_t
 count(bitarrayobject *self, int vi, idx_t start, idx_t stop)
 {
-<<<<<<< HEAD
-    const Py_ssize_t size = Py_SIZE(self);
-    //const uint16_t * data = (const uint16_t *) self->ob_item;
-    const uint64_t * data = (const uint64_t *) self->ob_item;
-    uint64_t tmp = 0;
-
-    Py_ssize_t i = 0, ii = 0;
-    idx_t res = 0;
-
-    setunused(self);
-
-    // Faster 16 lookup
-    for (; i + 8 < size; i+=8, ++ii) {
-        tmp = data[ii];
-        BITWISE_HW_WP3(tmp, res);
-    }
-
-    // The rest
-    for (; i < size; ++i) {
-        res += bitcount_lookup[(unsigned char)self->ob_item[i]];
-=======
     idx_t i, res = 0;
     unsigned char c;
+    const uint64_t * data64 = (const uint64_t *) self->ob_item;
+    uint64_t tmp = 0;
 
     assert(0 <= start && start <= self->nbits);
     assert(0 <= stop && stop <= self->nbits);
@@ -687,13 +603,20 @@
 
         for (i = start; i < BITS(byte_start); i++)
             res += GETBIT(self, i);
-        for (j = byte_start; j < byte_stop; j++) {
+        for (j = byte_start; j < byte_stop && (j & 8) != 0; j++) {
             c = self->ob_item[j];
             res += bitcount_lookup[c];
         }
+        for (i = 0; j + 8 < byte_stop; j+=8, ++i) {
+            tmp = data64[i];
+            BITWISE_HW_WP3(tmp, res);
+        }
+        for (; j < byte_stop; j++) {
+            c = self->ob_item[j];
+            res += bitcount_lookup[c];
+        }
         for (i = BITS(byte_stop); i < stop; i++)
             res += GETBIT(self, i);
->>>>>>> 53138d18
     }
     else {
         for (i = start; i < stop; i++)
@@ -717,17 +640,13 @@
     if (self->nbits == 0 || start >= stop)
         return -1;
 
-<<<<<<< HEAD
-    if (stop > start + BUF_TYPE_SIZE) {
-=======
     if (stop >= start + 8) {
->>>>>>> 53138d18
         /* seraching for 1 means: break when byte is not 0x00
            searching for 0 means: break when byte is not 0xff */
         const char c = vi ? 0x00 : 0xff;
 
         /* skip ahead by checking whole bytes */
-        for (j = (Py_ssize_t) (start / BUF_TYPE_SIZE); j < BYTES(stop); j++)
+        for (j = (Py_ssize_t) (start / 8); j < BYTES(stop); j++)
             if (c ^ self->ob_item[j])
                 break;
 
@@ -952,13 +871,8 @@
     Py_ssize_t strlen;
     char *str;
 
-<<<<<<< HEAD
-    assert(PyString_Check(string) && self->nbits % BUF_TYPE_SIZE == 0);
-    strlen = PyString_Size(string);
-=======
     assert(PyBytes_Check(bytes) && self->nbits % 8 == 0);
     strlen = PyBytes_Size(bytes);
->>>>>>> 53138d18
     if (strlen == 0)
         return 0;
 
@@ -1946,13 +1860,8 @@
 static PyObject *
 bitarray_unpack(bitarrayobject *self, PyObject *args, PyObject *kwds)
 {
-<<<<<<< HEAD
-    unsigned char zero = 0x00, one = 0xff;
-    static char* kwlist[] = {"zero", "one", NULL};
-=======
     char zero = 0x00, one = 0xff;
     static char *kwlist[] = {"zero", "one", NULL};
->>>>>>> 53138d18
 
     if (!PyArg_ParseTupleAndKeywords(args, kwds, "|cc:unpack", kwlist,
                                      &zero, &one))
@@ -2037,8 +1946,8 @@
     // Actual term evaluation.
     // Naively it is same as the following: take index-th bit, skip blocksize bits.
     idx_t ctr = 0;
-    BUF_TYPE acc = 0;               // accumulator - here is the sub-result collected.
-    unsigned char sub_ctr = 0;      // counter inside the BUF_TYPE, small range
+    char acc = 0;               // accumulator - here is the sub-result collected.
+    unsigned char sub_ctr = 0;      // counter inside the char, small range
     for(offset = index; offset < other->nbits; offset += blocksize){
         if (GETBIT(other, offset)) {
             acc |= BITMASK(self->endian, sub_ctr);
@@ -2047,7 +1956,7 @@
         ++sub_ctr;
         // Once accumulator is full (or this is the last iteration), flush it to
         // the buffer.
-        if (sub_ctr >= BUF_TYPE_SIZE || offset + blocksize >= other->nbits){
+        if (sub_ctr >= 8 || offset + blocksize >= other->nbits){
             self->ob_item[ctr] = acc;
             sub_ctr = 0;
             acc = 0;
@@ -2122,7 +2031,7 @@
     const BITWISE_HW_TYPE * other_ob_item = (const BITWISE_HW_TYPE *) (OTHER)->ob_item;                                \
     BITWISE_HW_TYPE tmp;                                                                                               \
                                                                                                                        \
-    for (ii=0; i + sizeof(BITWISE_HW_TYPE) < size; i += sizeof(BITWISE_HW_TYPE), ++ii) {                               \
+    for (ii=0; (Py_ssize_t)(i + sizeof(BITWISE_HW_TYPE)) < size; i += (Py_ssize_t)sizeof(BITWISE_HW_TYPE), ++ii) {                               \
         tmp = self_ob_item[ii] OP other_ob_item[ii];                                                                   \
         BITWISE_HW_WP3(tmp, hw);                                                                                       \
     }                                                                                                                  \
@@ -2555,7 +2464,7 @@
     char* self_ob_item = (SELF)->ob_item;                   \
     const char* other_ob_item = (OTHER)->ob_item;           \
                                                             \
-    for (; i + sizeof(vec) < size; i += sizeof(vec)) {      \
+    for (; (Py_ssize_t)(i + sizeof(vec)) < size; i += sizeof(vec)) {      \
         vector_op(self_ob_item + i, other_ob_item + i, OP); \
     }                                                       \
                                                             \
@@ -3636,13 +3545,8 @@
         if (strlen == 0)        /* empty string */
             return newbitarrayobject(type, 0, endian);
 
-<<<<<<< HEAD
-        str = PyString_AsString(initial);
-        if (0 <= str[0] && str[0] < BUF_TYPE_SIZE) {
-=======
         str = PyBytes_AsString(initial);
         if (0 <= str[0] && str[0] < 8) {
->>>>>>> 53138d18
             /* when the first character is smaller than 8, it indicates the
                number of unused bits at the end, and rest of the bytes
                consist of the raw binary data, this is used for pickling */

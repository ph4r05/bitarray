--- conflicted
+++ resolved
@@ -37,11 +37,8 @@
         "Programming Language :: Python :: 3.4",
         "Programming Language :: Python :: 3.5",
         "Programming Language :: Python :: 3.6",
-<<<<<<< HEAD
-=======
         "Programming Language :: Python :: 3.7",
         "Programming Language :: Python :: 3.8",
->>>>>>> 53138d18
         "Topic :: Utilities",
     ],
     description = "efficient arrays of booleans -- C extension",

--- conflicted
+++ resolved
@@ -1,8 +1,3 @@
-<<<<<<< HEAD
-2017-XX-XX   0.8.2:
--------------------
-  * add official Python 3.6 support (although it was already working)
-=======
 2019-XX-XX   1.2.0:
 -------------------
   * add bitarray.util module which provides useful utility functions
@@ -93,7 +88,6 @@
   * handle extending self correctly, #28
   * copy_n: fast copy with memmove fixed, #43
   * minor clarity/wording changes to README, #23
->>>>>>> 53138d18
 
 
 2013-03-30   0.8.1:
